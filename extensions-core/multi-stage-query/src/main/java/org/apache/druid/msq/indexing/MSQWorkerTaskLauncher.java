/*
 * Licensed to the Apache Software Foundation (ASF) under one
 * or more contributor license agreements.  See the NOTICE file
 * distributed with this work for additional information
 * regarding copyright ownership.  The ASF licenses this file
 * to you under the Apache License, Version 2.0 (the
 * "License"); you may not use this file except in compliance
 * with the License.  You may obtain a copy of the License at
 *
 *   http://www.apache.org/licenses/LICENSE-2.0
 *
 * Unless required by applicable law or agreed to in writing,
 * software distributed under the License is distributed on an
 * "AS IS" BASIS, WITHOUT WARRANTIES OR CONDITIONS OF ANY
 * KIND, either express or implied.  See the License for the
 * specific language governing permissions and limitations
 * under the License.
 */

package org.apache.druid.msq.indexing;

import com.google.common.collect.ImmutableList;
import com.google.common.util.concurrent.ListenableFuture;
import com.google.common.util.concurrent.SettableFuture;
import com.google.errorprone.annotations.concurrent.GuardedBy;
import it.unimi.dsi.fastutil.ints.IntOpenHashSet;
import it.unimi.dsi.fastutil.ints.IntSet;
import org.apache.druid.common.guava.FutureUtils;
import org.apache.druid.indexer.TaskLocation;
import org.apache.druid.indexer.TaskState;
import org.apache.druid.indexer.TaskStatus;
import org.apache.druid.java.util.common.ISE;
import org.apache.druid.java.util.common.StringUtils;
import org.apache.druid.java.util.common.concurrent.Execs;
import org.apache.druid.java.util.common.logger.Logger;
import org.apache.druid.msq.exec.ControllerContext;
import org.apache.druid.msq.exec.ControllerImpl;
import org.apache.druid.msq.exec.Limits;
import org.apache.druid.msq.exec.MSQTasks;
import org.apache.druid.msq.exec.WorkerManagerClient;
import org.apache.druid.msq.indexing.error.MSQException;
import org.apache.druid.msq.indexing.error.TaskStartTimeoutFault;
import org.apache.druid.msq.indexing.error.TooManyAttemptsForJob;
import org.apache.druid.msq.indexing.error.TooManyAttemptsForWorker;
import org.apache.druid.msq.indexing.error.UnknownFault;
import org.apache.druid.msq.indexing.error.WorkerFailedFault;

import java.time.Duration;
import java.util.ArrayList;
import java.util.HashMap;
import java.util.HashSet;
import java.util.Iterator;
import java.util.LinkedHashMap;
import java.util.List;
import java.util.Map;
import java.util.OptionalLong;
import java.util.Set;
import java.util.concurrent.ConcurrentHashMap;
import java.util.concurrent.ExecutorService;
import java.util.concurrent.atomic.AtomicBoolean;
import java.util.concurrent.atomic.AtomicReference;
import java.util.stream.IntStream;

/**
 * Like {@link org.apache.druid.indexing.common.task.batch.parallel.TaskMonitor}, but different.
 */
public class MSQWorkerTaskLauncher
{
  private static final Logger log = new Logger(MSQWorkerTaskLauncher.class);
  private static final long HIGH_FREQUENCY_CHECK_MILLIS = 100;
  private static final long LOW_FREQUENCY_CHECK_MILLIS = 2000;
  private static final long SWITCH_TO_LOW_FREQUENCY_CHECK_AFTER_MILLIS = 10000;
  private static final long SHUTDOWN_TIMEOUT_MS = Duration.ofMinutes(1).toMillis();
  private int currentRelaunchCount = 0;

  // States for "state" variable.
  private enum State
  {
    NEW,
    STARTED,
    STOPPED
  }

  private final String controllerTaskId;
  private final String dataSource;
  private final ControllerContext context;
  private final ExecutorService exec;
  private final long maxTaskStartDelayMillis;

  // Mutable state meant to be accessible by threads outside the main loop.
  private final SettableFuture<?> stopFuture = SettableFuture.create();
  private final AtomicReference<State> state = new AtomicReference<>(State.NEW);
  private final AtomicBoolean cancelTasksOnStop = new AtomicBoolean();

  // Set by launchTasksIfNeeded.
  @GuardedBy("taskIds")
  private int desiredTaskCount = 0;

  // Set by the main loop when it acknowledges a new desiredTaskCount.
  @GuardedBy("taskIds")
  private int acknowledgedDesiredTaskCount = 0;

  // Worker number -> task ID.
  @GuardedBy("taskIds")
  private final List<String> taskIds = new ArrayList<>();

  // Worker number -> whether the task has fully started up or not.
  @GuardedBy("taskIds")
  private final IntSet fullyStartedTasks = new IntOpenHashSet();

  // Mutable state accessible only to the main loop. LinkedHashMap since order of key set matters. Tasks are added
  // here once they are submitted for running, but before they are fully started up.
  // taskId -> taskTracker
  private final Map<String, TaskTracker> taskTrackers = new LinkedHashMap<>();

  // Set of tasks which are issued a cancel request by the controller.
  private final Set<String> canceledWorkerTasks = ConcurrentHashMap.newKeySet();

<<<<<<< HEAD
  private final Map<String, Object> taskContextOverrides;
=======

  // tasks to clean up due to retries
  private final Set<String> tasksToCleanup = ConcurrentHashMap.newKeySet();

  // workers to relaunch
  private final Set<Integer> workersToRelaunch = ConcurrentHashMap.newKeySet();

  private final ConcurrentHashMap<Integer, List<String>> workerToTaskIds = new ConcurrentHashMap<>();
  private final RetryTask retryTask;
>>>>>>> 182c4fad

  public MSQWorkerTaskLauncher(
      final String controllerTaskId,
      final String dataSource,
      final ControllerContext context,
<<<<<<< HEAD
      final Map<String, Object> taskContextOverrides,
=======
      final RetryTask retryTask,
      final boolean durableStageStorageEnabled,
      @Nullable final Long maxParseExceptions,
>>>>>>> 182c4fad
      final long maxTaskStartDelayMillis
  )
  {
    this.controllerTaskId = controllerTaskId;
    this.dataSource = dataSource;
    this.context = context;
    this.taskContextOverrides = taskContextOverrides;
    this.exec = Execs.singleThreaded(
        "multi-stage-query-task-launcher[" + StringUtils.encodeForFormat(controllerTaskId) + "]-%s"
    );
<<<<<<< HEAD
=======

    this.retryTask = retryTask;
    this.durableStageStorageEnabled = durableStageStorageEnabled;
    this.maxParseExceptions = maxParseExceptions;
>>>>>>> 182c4fad
    this.maxTaskStartDelayMillis = maxTaskStartDelayMillis;
  }

  /**
   * Launches tasks, blocking until they are all in RUNNING state. Returns a future that resolves successfully when
   * all tasks end successfully or are canceled. The returned future resolves to an exception if one of the tasks fails
   * without being explicitly canceled, or if something else goes wrong.
   */
  public ListenableFuture<?> start()
  {
    if (state.compareAndSet(State.NEW, State.STARTED)) {
      exec.submit(() -> {
        try {
          mainLoop();
        }
        catch (Throwable e) {
          log.warn(e, "Error encountered in main loop. Abandoning worker tasks.");
        }
      });
    }

    // Return an "everything is done" future that callers can wait for.
    return stopFuture;
  }

  /**
   * Stops all tasks, blocking until they exit. Returns quietly, no matter whether there was an exception
   * associated with the future from {@link #start()} or not.
   */
  public void stop(final boolean interrupt)
  {
    if (state.compareAndSet(State.STARTED, State.STOPPED)) {
      if (interrupt) {
        cancelTasksOnStop.set(true);
      }

      synchronized (taskIds) {
        // Wake up sleeping mainLoop.
        taskIds.notifyAll();
      }

      // Only shutdown the executor when transitioning from STARTED.
      exec.shutdown();
    } else if (state.get() == State.STOPPED) {
      // interrupt = true is sticky: don't reset on interrupt = false.
      if (interrupt) {
        cancelTasksOnStop.set(true);
      }
    } else {
      throw new ISE("Cannot stop(%s) from state [%s]", interrupt, state.get());
    }

    // Block until stopped.
    try {
      FutureUtils.getUnchecked(stopFuture, false);
    }
    catch (Throwable ignored) {
      // Suppress.
    }
  }

  /**
   * Get the list of currently-active tasks.
   */
  public List<String> getActiveTasks()
  {
    synchronized (taskIds) {
      return ImmutableList.copyOf(taskIds);
    }
  }

  /**
   * Launch additional tasks, if needed, to bring the size of {@link #taskIds} up to {@code taskCount}. If enough
   * tasks are already running, this method does nothing.
   */
  public void launchTasksIfNeeded(final int taskCount) throws InterruptedException
  {
    synchronized (taskIds) {
      if (taskCount > desiredTaskCount) {
        desiredTaskCount = taskCount;
        taskIds.notifyAll();
      }

      while (taskIds.size() < taskCount || !IntStream.range(0, taskCount).allMatch(fullyStartedTasks::contains)) {
        if (stopFuture.isDone() || stopFuture.isCancelled()) {
          FutureUtils.getUnchecked(stopFuture, false);
          throw new ISE("Stopped");
        }

        taskIds.wait();
      }
    }
  }

  /**
   * Queues worker for relaunch. A noop if the worker is already in the queue.
   *
   * @param workerNumber
   */
  public void submitForRelaunch(int workerNumber)
  {
    workersToRelaunch.add(workerNumber);
  }

  /**
   * Blocks the call untill the worker tasks are ready to be contacted for work.
   *
   * @param workerSet
   * @throws InterruptedException
   */
  public void waitUntilWorkersReady(Set<Integer> workerSet) throws InterruptedException
  {
    synchronized (taskIds) {
      while (!fullyStartedTasks.containsAll(workerSet)) {
        if (stopFuture.isDone() || stopFuture.isCancelled()) {
          FutureUtils.getUnchecked(stopFuture, false);
          throw new ISE("Stopped");
        }
        taskIds.wait();
      }
    }
  }


  /**
   * Checks if the controller has canceled the input taskId. This method is used in {@link ControllerImpl}
   * to figure out if the worker taskId is canceled by the controller. If yes, the errors from that worker taskId
   * are ignored for the error reports.
   *
   * @return true if task is canceled by the controller, else false
   */
  public boolean isTaskCanceledByController(String taskId)
  {
    return canceledWorkerTasks.contains(taskId);
  }


  public boolean isTaskLatest(String taskId)
  {
    int worker = MSQTasks.workerFromTaskId(taskId);
    synchronized (taskIds) {
      return taskId.equals(taskIds.get(worker));
    }
  }

  private void mainLoop()
  {
    try {
      Throwable caught = null;

      while (state.get() == State.STARTED) {
        final long loopStartTime = System.currentTimeMillis();

        try {
          runNewTasks();
          updateTaskTrackersAndTaskIds();
          checkForErroneousTasks();
          relaunchTasks();
          cleanFailedTasksWhichAreRelaunched();
        }
        catch (Throwable e) {
          state.set(State.STOPPED);
          cancelTasksOnStop.set(true);
          caught = e;
          break;
        }

        // Sleep for a bit, maybe.
        sleep(computeSleepTime(System.currentTimeMillis() - loopStartTime), false);
      }

      // Only valid transition out of STARTED.
      assert state.get() == State.STOPPED;

      final long stopStartTime = System.currentTimeMillis();

      while (taskTrackers.values().stream().anyMatch(tracker -> !tracker.isComplete())) {
        final long loopStartTime = System.currentTimeMillis();

        if (cancelTasksOnStop.get()) {
          shutDownTasks();
        }

        updateTaskTrackersAndTaskIds();

        // Sleep for a bit, maybe.
        final long now = System.currentTimeMillis();

        if (now > stopStartTime + SHUTDOWN_TIMEOUT_MS) {
          if (caught != null) {
            throw caught;
          } else {
            throw new ISE("Task shutdown timed out (limit = %,dms)", SHUTDOWN_TIMEOUT_MS);
          }
        }

        sleep(computeSleepTime(now - loopStartTime), true);
      }

      if (caught != null) {
        throw caught;
      }

      stopFuture.set(null);
    }
    catch (Throwable e) {
      if (!stopFuture.isDone()) {
        stopFuture.setException(e);
      }
    }

    synchronized (taskIds) {
      // notify taskIds so launchWorkersIfNeeded can wake up, if it is sleeping, and notice stopFuture is done.
      taskIds.notifyAll();
    }
  }

  /**
   * Used by the main loop to launch new tasks up to {@link #desiredTaskCount}. Adds trackers to {@link #taskTrackers}
   * for newly launched tasks.
   */
  private void runNewTasks()
  {
    final Map<String, Object> taskContext = new HashMap<>();

<<<<<<< HEAD
    for (Map.Entry<String, Object> taskContextOverride : taskContextOverrides.entrySet()) {
      if (taskContextOverride.getKey() == null || taskContextOverride.getValue() == null) {
        continue;
      }
      taskContext.put(taskContextOverride.getKey(), taskContextOverride.getValue());
=======
    if (durableStageStorageEnabled) {
      taskContext.put(MultiStageQueryContext.CTX_DURABLE_SHUFFLE_STORAGE, true);
    }

    if (maxParseExceptions != null) {
      taskContext.put(MSQWarnings.CTX_MAX_PARSE_EXCEPTIONS_ALLOWED, maxParseExceptions);
>>>>>>> 182c4fad
    }

    final int firstTask;
    final int taskCount;

    synchronized (taskIds) {
      firstTask = taskIds.size();
      taskCount = desiredTaskCount;
      acknowledgedDesiredTaskCount = desiredTaskCount;
    }

    for (int i = firstTask; i < taskCount; i++) {
      final MSQWorkerTask task = new MSQWorkerTask(
          controllerTaskId,
          dataSource,
          i,
          taskContext,
          0
      );

      taskTrackers.put(task.getId(), new TaskTracker(i, task));
      workerToTaskIds.compute(i, (workerId, taskIds) -> {
        if (taskIds == null) {
          taskIds = new ArrayList<>();
        }
        taskIds.add(task.getId());
        return taskIds;
      });

      context.workerManager().run(task.getId(), task);

      synchronized (taskIds) {
        taskIds.add(task.getId());
        taskIds.notifyAll();
      }
    }
  }

  /**
   * Returns a pair which contains the number of currently running worker tasks and the number of worker tasks that are
   * not yet fully started as left and right respectively.
   */
  public WorkerCount getWorkerTaskCount()
  {
    synchronized (taskIds) {
      int runningTasks = fullyStartedTasks.size();
      int pendingTasks = desiredTaskCount - runningTasks;
      return new WorkerCount(runningTasks, pendingTasks);
    }
  }

  /**
   * Used by the main loop to update {@link #taskTrackers} and {@link #fullyStartedTasks}.
   */
  private void updateTaskTrackersAndTaskIds()
  {
    final Set<String> taskStatusesNeeded = new HashSet<>();
    for (final Map.Entry<String, TaskTracker> taskEntry : taskTrackers.entrySet()) {
      if (!taskEntry.getValue().isComplete()) {
        taskStatusesNeeded.add(taskEntry.getKey());
      }
    }

    if (!taskStatusesNeeded.isEmpty()) {
      final WorkerManagerClient workerManager = context.workerManager();
      final Map<String, TaskStatus> statuses = workerManager.statuses(taskStatusesNeeded);

      for (Map.Entry<String, TaskStatus> statusEntry : statuses.entrySet()) {
        final String taskId = statusEntry.getKey();
        final TaskTracker tracker = taskTrackers.get(taskId);
        tracker.status = statusEntry.getValue();

        if (!tracker.status.getStatusCode().isComplete() && tracker.unknownLocation()) {
          // Look up location if not known. Note: this location is not used to actually contact the task. For that,
          // we have SpecificTaskServiceLocator. This location is only used to determine if a task has started up.
          tracker.initialLocation = workerManager.location(taskId);
        }

        if (tracker.status.getStatusCode() == TaskState.RUNNING && !tracker.unknownLocation()) {
          synchronized (taskIds) {
            fullyStartedTasks.add(tracker.workerNumber);
            taskIds.notifyAll();
          }
        }
      }
    }
  }

  /**
   * Used by the main loop to generate exceptions if any tasks have failed, have taken too long to start up, or
   * have gone inexplicably missing.
   * <p>
   * Throws an exception if some task is erroneous.
   */
  private void checkForErroneousTasks()
  {
    final int numTasks = taskTrackers.size();

    Iterator<Map.Entry<String, TaskTracker>> taskTrackerIterator = taskTrackers.entrySet().iterator();

    while (taskTrackerIterator.hasNext()) {
      final Map.Entry<String, TaskTracker> taskEntry = taskTrackerIterator.next();
      final String taskId = taskEntry.getKey();
      final TaskTracker tracker = taskEntry.getValue();
      if (tracker.isRetrying()) {
        continue;
      }

      if (tracker.status == null) {
        removeWorkerFromFullyStartedWorkers(tracker);
        final String errorMessage = StringUtils.format("Task [%s] status missing", taskId);
        log.info(errorMessage + ". Trying to relaunch the worker");
        tracker.enableRetrying();
        retryTask.retry(
            tracker.msqWorkerTask,
            UnknownFault.forMessage(errorMessage)
        );

      } else if (tracker.didRunTimeOut(maxTaskStartDelayMillis) && !canceledWorkerTasks.contains(taskId)) {
        removeWorkerFromFullyStartedWorkers(tracker);
        throw new MSQException(new TaskStartTimeoutFault(numTasks + 1));
      } else if (tracker.didFail() && !canceledWorkerTasks.contains(taskId)) {
        removeWorkerFromFullyStartedWorkers(tracker);
        log.info("Task[%s] failed because %s. Trying to relaunch the worker", taskId, tracker.status.getErrorMsg());
        tracker.enableRetrying();
        retryTask.retry(tracker.msqWorkerTask, new WorkerFailedFault(taskId, tracker.status.getErrorMsg()));
      }
    }
  }

  private void removeWorkerFromFullyStartedWorkers(TaskTracker tracker)
  {
    synchronized (taskIds) {
      fullyStartedTasks.remove(tracker.msqWorkerTask.getWorkerNumber());
    }
  }


  private void relaunchTasks()
  {
    Iterator<Integer> iterator = workersToRelaunch.iterator();

    while (iterator.hasNext()) {
      int worker = iterator.next();
      workerToTaskIds.compute(worker, (workerId, taskHistory) -> {

        if (taskHistory == null || taskHistory.isEmpty()) {
          throw new ISE("TaskHistory cannot by null for worker %d", workerId);
        }
        String latestTaskId = taskHistory.get(taskHistory.size() - 1);

        TaskTracker tracker = taskTrackers.get(latestTaskId);
        if (tracker == null) {
          throw new ISE("Did not find taskTracker for latest taskId[%s]", latestTaskId);
        }
        // if task is not failed donot retry
        if (!tracker.isComplete()) {
          return taskHistory;
        }

        MSQWorkerTask toRelaunch = tracker.msqWorkerTask;
        MSQWorkerTask relaunchedTask = toRelaunch.getRetryTask();

        // check relaunch limits
        checkRelaunchLimitsOrThrow(tracker, toRelaunch);
        // clean up trackers and tasks
        tasksToCleanup.add(latestTaskId);
        taskTrackers.remove(latestTaskId);
        log.info(
            "Relaunching worker[%d] with new task id[%s] with worker relaunch count[%d] and job relaunch count[%d]",
            relaunchedTask.getWorkerNumber(),
            relaunchedTask.getId(),
            toRelaunch.getRetryCount(),
            currentRelaunchCount
        );

        currentRelaunchCount += 1;
        taskTrackers.put(relaunchedTask.getId(), new TaskTracker(relaunchedTask.getWorkerNumber(), relaunchedTask));
        synchronized (taskIds) {
          fullyStartedTasks.remove(relaunchedTask.getWorkerNumber());
          taskIds.notifyAll();
        }

        context.workerManager().run(relaunchedTask.getId(), relaunchedTask);
        taskHistory.add(relaunchedTask.getId());

        synchronized (taskIds) {
          // replace taskId with the retry taskID for the same worker number
          taskIds.set(toRelaunch.getWorkerNumber(), relaunchedTask.getId());
          taskIds.notifyAll();
        }
        return taskHistory;

      });
      iterator.remove();
    }
  }

  private void checkRelaunchLimitsOrThrow(TaskTracker tracker, MSQWorkerTask relaunchTask)
  {
    if (relaunchTask.getRetryCount() > Limits.PER_WORKER_RELAUNCH_LIMIT) {
      throw new MSQException(new TooManyAttemptsForWorker(
          Limits.PER_WORKER_RELAUNCH_LIMIT,
          relaunchTask.getId(),
          relaunchTask.getWorkerNumber(),
          tracker.status.getErrorMsg()
      ));
    }
    if (currentRelaunchCount > Limits.TOTAL_RELAUNCH_LIMIT) {
      throw new MSQException(new TooManyAttemptsForJob(
          Limits.TOTAL_RELAUNCH_LIMIT,
          currentRelaunchCount,
          relaunchTask.getId(),
          tracker.status.getErrorMsg()
      ));
    }
  }

  private void shutDownTasks()
  {

    cleanFailedTasksWhichAreRelaunched();
    for (final Map.Entry<String, TaskTracker> taskEntry : taskTrackers.entrySet()) {
      final String taskId = taskEntry.getKey();
      final TaskTracker tracker = taskEntry.getValue();
      if (!canceledWorkerTasks.contains(taskId)
          && (tracker.status == null || !tracker.status.getStatusCode().isComplete())) {
        canceledWorkerTasks.add(taskId);
        context.workerManager().cancel(taskId);
      }
    }

  }

  /**
   * Cleans the task indentified in {@link MSQWorkerTaskLauncher#relaunchTasks()} for relaunch. Asks the overlord to cancel the task.
   */
  private void cleanFailedTasksWhichAreRelaunched()
  {
    Iterator<String> tasksToCancel = tasksToCleanup.iterator();
    while (tasksToCancel.hasNext()) {
      String taskId = tasksToCancel.next();
      try {
        if (canceledWorkerTasks.add(taskId)) {
          try {
            context.workerManager().cancel(taskId);
          }
          catch (Exception ignore) {
            //ignoring cancellation exception
          }
        }
      }
      finally {
        tasksToCancel.remove();
      }

    }
  }

  /**
   * Used by the main loop to decide how often to check task status.
   */
  private long computeSleepTime(final long loopDurationMs)
  {
    final OptionalLong maxTaskStartTime =
        taskTrackers.values().stream().mapToLong(tracker -> tracker.startTimeMs).max();

    if (maxTaskStartTime.isPresent() &&
        System.currentTimeMillis() - maxTaskStartTime.getAsLong() < SWITCH_TO_LOW_FREQUENCY_CHECK_AFTER_MILLIS) {
      return HIGH_FREQUENCY_CHECK_MILLIS - loopDurationMs;
    } else {
      return LOW_FREQUENCY_CHECK_MILLIS - loopDurationMs;
    }
  }

  private void sleep(final long sleepMillis, final boolean shuttingDown) throws InterruptedException
  {
    if (sleepMillis > 0) {
      if (shuttingDown) {
        Thread.sleep(sleepMillis);
      } else {
        // wait on taskIds so we can wake up early if needed.
        synchronized (taskIds) {
          // desiredTaskCount is set by launchTasksIfNeeded, and acknowledgedDesiredTaskCount is set by mainLoop when
          // it acknowledges a new target. If these are not equal, do another run immediately and launch more tasks.
          if (acknowledgedDesiredTaskCount == desiredTaskCount) {
            taskIds.wait(sleepMillis);
          }
        }
      }
    } else {
      // No wait, but check interrupted status anyway.
      if (Thread.interrupted()) {
        throw new InterruptedException();
      }
    }
  }

  /**
   * Tracker for information about a worker. Mutable.
   */
  private static class TaskTracker
  {
    private final int workerNumber;
    private final long startTimeMs = System.currentTimeMillis();
    private final MSQWorkerTask msqWorkerTask;
    private TaskStatus status;
    private TaskLocation initialLocation;

    private boolean isRetrying = false;

    public TaskTracker(int workerNumber, MSQWorkerTask msqWorkerTask)
    {
      this.workerNumber = workerNumber;
      this.msqWorkerTask = msqWorkerTask;
    }

    public boolean unknownLocation()
    {
      return initialLocation == null || TaskLocation.unknown().equals(initialLocation);
    }

    public boolean isComplete()
    {
      return status != null && status.getStatusCode().isComplete();
    }

    public boolean didFail()
    {
      return status != null && status.getStatusCode().isFailure();
    }

    public boolean didRunTimeOut(final long maxTaskStartDelayMillis)
    {
      return (status == null || status.getStatusCode() == TaskState.RUNNING)
             && unknownLocation()
             && System.currentTimeMillis() - startTimeMs > maxTaskStartDelayMillis;
    }

    /**
     * Enables retrying for the task
     */
    public void enableRetrying()
    {
      isRetrying = true;
    }

    /**
     * Checks is the task is retrying,
     *
     * @return
     */
    public boolean isRetrying()
    {
      return isRetrying;
    }
  }
}<|MERGE_RESOLUTION|>--- conflicted
+++ resolved
@@ -116,9 +116,7 @@
   // Set of tasks which are issued a cancel request by the controller.
   private final Set<String> canceledWorkerTasks = ConcurrentHashMap.newKeySet();
 
-<<<<<<< HEAD
   private final Map<String, Object> taskContextOverrides;
-=======
 
   // tasks to clean up due to retries
   private final Set<String> tasksToCleanup = ConcurrentHashMap.newKeySet();
@@ -128,19 +126,13 @@
 
   private final ConcurrentHashMap<Integer, List<String>> workerToTaskIds = new ConcurrentHashMap<>();
   private final RetryTask retryTask;
->>>>>>> 182c4fad
 
   public MSQWorkerTaskLauncher(
       final String controllerTaskId,
       final String dataSource,
       final ControllerContext context,
-<<<<<<< HEAD
+      final RetryTask retryTask,
       final Map<String, Object> taskContextOverrides,
-=======
-      final RetryTask retryTask,
-      final boolean durableStageStorageEnabled,
-      @Nullable final Long maxParseExceptions,
->>>>>>> 182c4fad
       final long maxTaskStartDelayMillis
   )
   {
@@ -151,13 +143,7 @@
     this.exec = Execs.singleThreaded(
         "multi-stage-query-task-launcher[" + StringUtils.encodeForFormat(controllerTaskId) + "]-%s"
     );
-<<<<<<< HEAD
-=======
-
     this.retryTask = retryTask;
-    this.durableStageStorageEnabled = durableStageStorageEnabled;
-    this.maxParseExceptions = maxParseExceptions;
->>>>>>> 182c4fad
     this.maxTaskStartDelayMillis = maxTaskStartDelayMillis;
   }
 
@@ -383,20 +369,11 @@
   {
     final Map<String, Object> taskContext = new HashMap<>();
 
-<<<<<<< HEAD
     for (Map.Entry<String, Object> taskContextOverride : taskContextOverrides.entrySet()) {
       if (taskContextOverride.getKey() == null || taskContextOverride.getValue() == null) {
         continue;
       }
       taskContext.put(taskContextOverride.getKey(), taskContextOverride.getValue());
-=======
-    if (durableStageStorageEnabled) {
-      taskContext.put(MultiStageQueryContext.CTX_DURABLE_SHUFFLE_STORAGE, true);
-    }
-
-    if (maxParseExceptions != null) {
-      taskContext.put(MSQWarnings.CTX_MAX_PARSE_EXCEPTIONS_ALLOWED, maxParseExceptions);
->>>>>>> 182c4fad
     }
 
     final int firstTask;
