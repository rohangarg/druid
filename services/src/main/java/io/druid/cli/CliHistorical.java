--- conflicted
+++ resolved
@@ -73,11 +73,8 @@
             binder.bindConstant().annotatedWith(Names.named("serviceName")).to("druid/historical");
             binder.bindConstant().annotatedWith(Names.named("servicePort")).to(8083);
 
-<<<<<<< HEAD
             // register Server before binding ZkCoordinator to ensure HTTP endpoints are available immediately
             LifecycleModule.register(binder, Server.class);
-=======
->>>>>>> 1b3921fa
             binder.bind(ServerManager.class).in(LazySingleton.class);
             binder.bind(ZkCoordinator.class).in(ManageLifecycle.class);
             binder.bind(QuerySegmentWalker.class).to(ServerManager.class).in(LazySingleton.class);
@@ -87,8 +84,8 @@
             Jerseys.addResource(binder, QueryResource.class);
             Jerseys.addResource(binder, HistoricalResource.class);
             LifecycleModule.register(binder, QueryResource.class);
-            LifecycleModule.register(binder, HistoricalResource.class);
-            LifecycleModule.register(binder, ZkCoordinator.class);
+
+            LifecycleModule.register(binder, ZkCoordinator.class);            
 
             binder.bind(Cache.class).toProvider(CacheProvider.class).in(ManageLifecycle.class);
             JsonConfigProvider.bind(binder, "druid.historical.cache", CacheProvider.class);
